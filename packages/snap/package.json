{
  "name": "keychain-snap",
  "version": "0.3.4",
  "description": "EthSign Keychain Snap",
  "repository": {
    "type": "git",
<<<<<<< HEAD
    "url": "https://github.com/EthSign/keychain-snap"
=======
    "url": "https://github.com/EthSign/keychain-snap.git"
>>>>>>> a034ad36
  },
  "license": "(MIT-0 OR Apache-2.0)",
  "author": {
    "name": "Jordan Bettencourt"
  },
  "main": "src/index.ts",
  "files": [
    "dist/",
    "images/",
    "snap.manifest.json"
  ],
  "scripts": {
    "build": "mm-snap build",
    "build:clean": "yarn clean && yarn build",
    "build:website": "node ./scripts/build-website.js",
    "clean": "rimraf dist",
    "lint": "yarn lint:eslint && yarn lint:misc --check",
    "lint:eslint": "eslint . --cache --ext js,ts",
    "lint:fix": "yarn lint:eslint --fix && yarn lint:misc --write",
    "lint:misc": "prettier '**/*.json' '**/*.md' '!CHANGELOG.md' --ignore-path .gitignore",
    "serve": "mm-snap serve",
    "start": "mm-snap watch"
  },
  "dependencies": {
    "@metamask/key-tree": "^7.0.0",
    "@metamask/snaps-ui": "^0.32.2",
    "eciesjs": "^0.3.17",
    "ethereum-public-key-to-address": "^0.0.5",
    "tweetnacl": "^1.0.3"
  },
  "devDependencies": {
    "@lavamoat/allow-scripts": "^2.3.0",
    "@metamask/auto-changelog": "^3.1.0",
    "@metamask/eslint-config": "^11.1.0",
    "@metamask/eslint-config-jest": "^11.1.0",
    "@metamask/eslint-config-nodejs": "^11.1.0",
    "@metamask/eslint-config-typescript": "^11.1.0",
    "@metamask/eth-sig-util": "^5.0.2",
    "@metamask/snaps-cli": "^0.32.2",
    "@metamask/snaps-types": "^0.32.2",
    "@metamask/snaps-ui": "^0.32.2",
    "@typescript-eslint/eslint-plugin": "^5.59.0",
    "@typescript-eslint/parser": "^5.59.0",
    "async-mutex": "^0.4.0",
    "eslint": "^8.38.0",
    "eslint-config-prettier": "^8.1.0",
    "eslint-plugin-import": "^2.26.0",
    "eslint-plugin-jest": "^26.8.2",
    "eslint-plugin-jsdoc": "^39.2.9",
    "eslint-plugin-node": "^11.1.0",
    "eslint-plugin-prettier": "^4.2.1",
    "prettier": "^2.2.1",
    "prettier-plugin-packagejson": "^2.2.11",
    "rimraf": "^3.0.2",
    "typescript": "^4.7.4"
  },
  "packageManager": "yarn@3.2.1",
  "engines": {
    "node": ">=16.0.0"
  },
  "publishConfig": {
    "access": "public",
    "registry": "https://registry.npmjs.org/"
  }
}<|MERGE_RESOLUTION|>--- conflicted
+++ resolved
@@ -4,11 +4,7 @@
   "description": "EthSign Keychain Snap",
   "repository": {
     "type": "git",
-<<<<<<< HEAD
-    "url": "https://github.com/EthSign/keychain-snap"
-=======
     "url": "https://github.com/EthSign/keychain-snap.git"
->>>>>>> a034ad36
   },
   "license": "(MIT-0 OR Apache-2.0)",
   "author": {
